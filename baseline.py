import numpy as np
import pandas as pd
from sklearn.metrics import accuracy_score
import torch
import torch.nn as nn
import torch.nn.init as init
import torch.optim as optim
import torch.optim.lr_scheduler as lr_scheduler

<<<<<<< HEAD
=======
import optuna


>>>>>>> f2ca3a94
def one_hot(idx, num_classes):
	"""
	Creates a one-hot encoded vector for a given index.
	
	Args:
		idx (int or float): The index to be one-hot encoded. If NaN, returns a vector with NaN values.
		num_classes (int): The length of the one-hot encoded vector.
		
	Returns:
		np.ndarray: One-hot encoded vector of length `num_classes`.
	"""
	if np.isnan(idx):
		return np.array([np.nan] * num_classes)
	one_hot_enc = np.zeros(num_classes)
	one_hot_enc[int(idx)] = 1
	return one_hot_enc

def preprocess_metadata(metadata):
	"""
	Converts categorical metadata into numeric and one-hot encoded features.
	
	Args:
		metadata (pd.DataFrame): DataFrame containing metadata with 'host_age' and 'disease' columns.
		
	Returns:
		pd.DataFrame: Original metadata DataFrame with additional numeric and one-hot encoded columns.
	"""
	age_dict = {'Children Adolescents': 0, 'Young Adult': 1, 'Middle Aged': 2}
	disease_dict = {'D006262': 0, 'D047928': 1}
	
	metadata['age_numeric'] = metadata['host_age'].map(age_dict)
	metadata['disease_numeric'] = metadata['disease'].map(disease_dict)
	
	age_encoded = np.array([one_hot(idx, len(age_dict)) for idx in metadata['age_numeric']])
	age_encoded_df = pd.DataFrame(age_encoded, columns=[f'age_{i}' for i in range(len(age_dict))])
	
	return pd.concat([metadata, age_encoded_df], axis=1) 

def create_batch(relative_abundance, metadata, batch_size, is_test=False):
<<<<<<< HEAD
	"""
	Creates a balanced batch of data by sampling from the metadata and relative abundance data.
	
	Args:
		relative_abundance (pd.DataFrame): DataFrame with relative abundance values.
		metadata (pd.DataFrame): DataFrame with metadata.
		batch_size (int): Number of samples per batch.
		is_test (bool): If True, returns only test batch data without control data.
		
	Returns:
		tuple: (training_feature_batch, metadata_batch_disease) for testing, or
			   (training_feature_ctrl_batch, metadata_ctrl_batch_age, training_feature_batch, metadata_batch_disease) for training.
	"""
	metadata = preprocess_metadata(metadata)

	# YH: modify the sampling ================================================
	# Get unique diseases
	unique_diseases = metadata['disease'].unique()
	
	# Ensure the batch size is divisible by the number of classes
	if batch_size % len(unique_diseases) != 0:
		raise ValueError("Batch size must be divisible by the number of classes.")

	samples_per_class = batch_size // len(unique_diseases)
	
	# Sample the data to ensure each class is represented equally
	sampled_metadata = pd.concat([
		metadata[metadata['disease'] == disease].sample(n=samples_per_class, replace=True)
		for disease in unique_diseases
	]).reset_index(drop=True)
	# ========================================================================

	# Create training feature batch based on sampled metadata
	training_feature_batch = relative_abundance[
		relative_abundance['Unnamed: 0'].isin(sampled_metadata['run_id'])
	]
	training_feature_batch = training_feature_batch.set_index('Unnamed: 0').reindex(
		sampled_metadata['run_id']
	).reset_index()
	training_feature_batch.rename(columns={'Unnamed: 0': 'run_id'}, inplace=True)
	training_feature_batch = training_feature_batch.drop(columns=['run_id'])

	training_feature_batch = torch.tensor(training_feature_batch.values, dtype=torch.float32)
	metadata_batch_disease = torch.tensor(sampled_metadata['disease_numeric'].values, dtype=torch.float32)

	if is_test:
		return training_feature_batch, metadata_batch_disease
	
	# Sample control data for training
	ctrl_metadata = metadata[metadata['disease'] == 'D006262']
	run_ids = ctrl_metadata['run_id']
	ctrl_relative_abundance = relative_abundance[relative_abundance['Unnamed: 0'].isin(run_ids)]
	
	ctrl_idx = np.random.permutation(ctrl_metadata.index)[:batch_size]
	training_feature_ctrl_batch = ctrl_relative_abundance.loc[ctrl_idx].rename(columns={'Unnamed: 0': 'run_id'}).drop(columns=['run_id'])
	metadata_ctrl_batch = ctrl_metadata.loc[ctrl_idx]
	
	training_feature_ctrl_batch = torch.tensor(training_feature_ctrl_batch.values, dtype=torch.float32)
	metadata_ctrl_batch_age = torch.tensor(metadata_ctrl_batch[['age_0', 'age_1', 'age_2']].values, dtype=torch.float32)
	
	return training_feature_ctrl_batch, metadata_ctrl_batch_age, training_feature_batch, metadata_batch_disease



class NonGAN(nn.Module): 
	def __init__(self, input_dim):
		super(NonGAN, self).__init__()
		"""
		Initializes the NonGAN with an encoder and a disease classifier.
		
		Args:
			input_dim (int): Dimension of the input features.
		"""
		latent_dim = 128
		
		self.encoder = nn.Sequential(
			nn.Linear(input_dim, 2048),
			nn.ReLU(),
			nn.BatchNorm1d(2048),
			nn.Linear(2048, 1024),
			nn.ReLU(),
			nn.BatchNorm1d(1024),
			nn.Linear(1024, 512),
			nn.ReLU(),
			nn.BatchNorm1d(512),
			nn.Linear(512, 256),
			nn.ReLU(),
			nn.BatchNorm1d(256),
			nn.Linear(256, latent_dim),
			nn.ReLU()
		)

		self.disease_classifier = nn.Sequential(
			nn.Linear(latent_dim, 64),
			nn.ReLU(),
			nn.BatchNorm1d(64),
			nn.Linear(64, 32),
			nn.ReLU(),
			nn.BatchNorm1d(32),
			nn.Linear(32, 16),
			nn.ReLU(),
			nn.BatchNorm1d(16),
			nn.Linear(16, 1)
		)

		self.disease_classifier_loss = nn.BCEWithLogitsLoss(pos_weight=torch.tensor([3]))
		self.lr = 0.0001
		self.optimizer = optim.Adam(list(self.encoder.parameters()) + list(self.disease_classifier.parameters()), self.lr)
		self.scheduler = lr_scheduler.ReduceLROnPlateau(self.optimizer, mode='max', factor=0.5, patience=5)

		self._initialize_weights()

	def _initialize_weights(self):
		"""
		Initializes weights of the model using Xavier initialization.
		"""
		for m in self.modules():
			if isinstance(m, nn.Linear):
				init.xavier_uniform_(m.weight)
				if m.bias is not None:
					init.zeros_(m.bias)
					
	def train(self, epochs, relative_abundance, metadata, batch_size=64): 
		"""
		Trains the NonGAN model for a specified number of epochs.
		
		Args:
			epochs (int): Number of training epochs.
			relative_abundance (pd.DataFrame): DataFrame with relative abundance values.
			metadata (pd.DataFrame): DataFrame with metadata.
			batch_size (int): Number of samples per batch.
		"""
		best_acc = 0
		early_stop_patience = 0
		early_stop_step = 30
		for epoch in range(epochs): 
			training_feature_ctrl_batch, metadata_ctrl_batch_age, training_feature_batch, metadata_batch_disease = create_batch(relative_abundance, metadata, batch_size)
			
			self.optimizer.zero_grad()
			encoded_feature_batch = self.encoder(training_feature_batch)
			prediction_scores = self.disease_classifier(encoded_feature_batch)
			c_loss = self.disease_classifier_loss(prediction_scores, metadata_batch_disease.view(-1, 1))
			c_loss.backward()
			pred_tag = [1 if p > 0.5 else 0 for p in prediction_scores]
			disease_acc = accuracy_score(metadata_batch_disease.view(-1, 1), pred_tag)
			self.optimizer.step()
			self.scheduler.step(disease_acc)

			if disease_acc > best_acc:
				best_acc = disease_acc
				early_stop_patience = 0
			else:
				early_stop_patience += 1
				# YH: for debugging
				# print(f"Early stopping patience: {early_stop_patience} / {early_stop_step}, learning rate: {self.optimizer.param_groups[0]['lr']}")

			if early_stop_patience == early_stop_step:
				break

			print(f"Epoch {epoch + 1}/{epochs}, c_loss: {c_loss.item()}, accuracy: {disease_acc}")
			if epoch % 100 == 99: 
				self.evaluate(pd.read_csv('Data/new_test_relative_abundance.csv'), pd.read_csv('Data/new_test_metadata.csv'), batch_size=batch_size)
	
	def evaluate(self, relative_abundance, metadata, batch_size):
		"""
		Evaluates the trained NonGAN model on test data.
		
		Args:
			relative_abundance (pd.DataFrame): DataFrame with relative abundance values.
			metadata (pd.DataFrame): DataFrame with metadata.
			batch_size (int): Number of samples for evaluation.
		"""
		training_feature_batch, metadata_batch_disease = create_batch(relative_abundance, metadata, batch_size, True)
		encoded_feature_batch = self.encoder(training_feature_batch)
		prediction_scores = self.disease_classifier(encoded_feature_batch)
		pred_tag = [1 if p > 0.5 else 0 for p in prediction_scores]
		disease_acc = accuracy_score(metadata_batch_disease.view(-1, 1), pred_tag)
		c_loss = self.disease_classifier_loss(prediction_scores, metadata_batch_disease.view(-1, 1))
		print(f"Test result --> accuracy: {disease_acc}, c_loss: {c_loss.item()}")

if __name__ == "__main__":
	relative_abundance = pd.read_csv('Data/new_train_relative_abundance.csv')
	metadata = pd.read_csv('Data/new_train_metadata.csv')
	NonGAN_cf = NonGAN(input_dim=relative_abundance.shape[1] - 1)
	NonGAN_cf.train(epochs=1500, relative_abundance=relative_abundance, metadata=metadata, batch_size=256)
	
	test_relative_abundance = pd.read_csv('Data/new_test_relative_abundance.csv')
	test_metadata = pd.read_csv('Data/new_test_metadata.csv')
	NonGAN_cf.evaluate(relative_abundance=test_relative_abundance, metadata=test_metadata, batch_size=test_metadata.shape[0])
=======
    """
    Creates a batch of data by sampling from the metadata and relative abundance data.
    
    Args:
        relative_abundance (pd.DataFrame): DataFrame with relative abundance values.
        metadata (pd.DataFrame): DataFrame with metadata.
        batch_size (int): Number of samples per batch.
        is_test (bool): If True, returns only test batch data without control data.
        
    Returns:
        tuple: (training_feature_batch, metadata_batch_disease) for testing, or
               (training_feature_ctrl_batch, metadata_ctrl_batch_age, training_feature_batch, metadata_batch_disease) for training.
    """
    metadata = preprocess_metadata(metadata)
    proportions = metadata['disease'].value_counts(normalize=True)
    num_samples_per_group = (proportions * batch_size).round().astype(int)
    
    metadata_feature_batch = metadata.groupby('disease').apply(lambda x: x.sample(n=num_samples_per_group[x.name])).reset_index(drop=True)
    training_feature_batch = relative_abundance[relative_abundance['Unnamed: 0'].isin(metadata_feature_batch['run_id'])]
    
    training_feature_batch = training_feature_batch.set_index('Unnamed: 0').reindex(metadata_feature_batch['run_id']).reset_index()
    training_feature_batch.rename(columns={'Unnamed: 0': 'run_id'}, inplace=True)
    training_feature_batch = training_feature_batch.drop(columns=['run_id'])
    
    training_feature_batch = torch.tensor(training_feature_batch.values, dtype=torch.float32)
    metadata_batch_disease = torch.tensor(metadata_feature_batch['disease_numeric'].values, dtype=torch.float32)
    
    if is_test:
        return training_feature_batch, metadata_batch_disease
    
    ctrl_metadata = metadata[metadata['disease'] == 'D006262']
    run_ids = ctrl_metadata['run_id']
    ctrl_relative_abundance = relative_abundance[relative_abundance['Unnamed: 0'].isin(run_ids)]
    
    ctrl_idx = np.random.permutation(ctrl_metadata.index)[:batch_size]
    training_feature_ctrl_batch = ctrl_relative_abundance.loc[ctrl_idx].rename(columns={'Unnamed: 0': 'run_id'}).drop(columns=['run_id'])
    metadata_ctrl_batch = ctrl_metadata.loc[ctrl_idx]
    
    training_feature_ctrl_batch = torch.tensor(training_feature_ctrl_batch.values, dtype=torch.float32)
    metadata_ctrl_batch_age = torch.tensor(metadata_ctrl_batch[['age_0', 'age_1', 'age_2']].values, dtype=torch.float32)
    
    return training_feature_ctrl_batch, metadata_ctrl_batch_age, training_feature_batch, metadata_batch_disease

def correlation_coefficient_loss(y_true, y_pred):
    """
    Computes a custom loss function based on the correlation coefficient.
    
    Args:
        y_true (array-like): Ground truth values.
        y_pred (array-like): Predicted values.
        
    Returns:
        torch.Tensor: Loss value computed as the square of the correlation coefficient.
    """
    y_true, y_pred = np.array(y_true, dtype=np.float32), np.array(y_pred, dtype=np.float32)
    
    mx, my = np.mean(y_true), np.mean(y_pred)
    xm, ym = y_true - mx, y_pred - my
    r_num = np.sum(xm * ym)
    r_den = np.sqrt(np.sum(xm ** 2) * np.sum(ym ** 2)) + 1e-5
    
    r = r_num / r_den
    r = np.clip(r, -1.0, 1.0)
    
    return torch.tensor(r ** 2, requires_grad=True)

class GAN:
    def __init__(self, input_dim, latent_dim=128, lr=0.0001, dropout_rate=0.3, pos_weight=3):
        """
        Initializes the GAN with an encoder, age classifier, and disease classifier.
        
        Args:
            input_dim (int): Dimension of the input features.
        """
        latent_dim = 128
        
        self.encoder = nn.Sequential(
            nn.Linear(input_dim, 2048),
            nn.ReLU(),
            nn.BatchNorm1d(2048),
            nn.Linear(2048, 1024),
            nn.ReLU(),
            nn.BatchNorm1d(1024),
            nn.Linear(1024, 512),
            nn.ReLU(),
            nn.BatchNorm1d(512),
            nn.Linear(512, 256),
            nn.ReLU(),
            nn.BatchNorm1d(256),
            nn.Linear(256, latent_dim),
            nn.ReLU()
        )

        self.disease_classifier = nn.Sequential(
            nn.Linear(latent_dim, 64),
            nn.ReLU(),
            nn.BatchNorm1d(64),
            nn.Linear(64, 32),
            nn.ReLU(),
            nn.BatchNorm1d(32),
            nn.Linear(32, 16),
            nn.ReLU(),
            nn.BatchNorm1d(16),
            nn.Linear(16, 1),
            # nn.Sigmoid()
        )

        self.disease_classifier_loss = nn.BCEWithLogitsLoss(pos_weight=torch.tensor([3]))
        # self.disease_classifier_loss = nn.BCELoss(pos_weight=3)

        self.lr = 0.001
        self.optimizer = optim.Adam(list(self.encoder.parameters()) + list(self.disease_classifier.parameters()), self.lr)

         # Initialize the scheduler
        self.scheduler = lr_scheduler.ReduceLROnPlateau(self.optimizer, mode='max', factor=0.5, patience=5)

       
    def train(self, epochs, relative_abundance, metadata, batch_size=64):
        """
        Trains the GAN model for a specified number of epochs.
        
        Args:
            epochs (int): Number of training epochs.
            relative_abundance (pd.DataFrame): DataFrame with relative abundance values.
            metadata (pd.DataFrame): DataFrame with metadata.
            batch_size (int): Number of samples per batch.
        """
        best_acc = 0
        early_stop_step = 20
        early_stop_patience = 0
        for epoch in range(epochs):
            training_feature_ctrl_batch, metadata_ctrl_batch_age, training_feature_batch, metadata_batch_disease = create_batch(relative_abundance, metadata, batch_size)


            # Train encoder & classifier
            self.optimizer.zero_grad()
            encoded_feature_batch = self.encoder(training_feature_batch)
            prediction_scores = self.disease_classifier(encoded_feature_batch)
            c_loss = self.disease_classifier_loss(prediction_scores, metadata_batch_disease.view(-1, 1))
            c_loss.backward()
            pred_tag = [1 if p > 0.5 else 0 for p in prediction_scores]
            disease_acc = accuracy_score(metadata_batch_disease.view(-1, 1), pred_tag)
            self.optimizer.step()
            self.scheduler.step(disease_acc) # ReduceLROnPlateau

            if disease_acc>best_acc:
                best_acc = disease_acc
                early_stop_patience = 0
            else:
                early_stop_patience += 1
            if early_stop_patience == early_stop_step:
                break

            print(f"Epoch {epoch + 1}/{epochs}, c_loss: {c_loss.item()}")
            if epoch % 100 == 0:

                test_relative_abundance = pd.read_csv('Data/new_test_relative_abundance.csv')
                test_metadata = pd.read_csv('Data/new_test_metadata.csv')
                self.evaluate(relative_abundance=test_relative_abundance, metadata=test_metadata, batch_size=test_metadata.shape[0])

    def evaluate(self, relative_abundance, metadata, batch_size):
        """
        Evaluates the trained GAN model on test data.
        
        Args:
            relative_abundance (pd.DataFrame): DataFrame with relative abundance values.
            metadata (pd.DataFrame): DataFrame with metadata.
            batch_size (int): Number of samples for evaluation.
        """
        training_feature_batch, metadata_batch_disease = create_batch(relative_abundance, metadata, batch_size, True)
        encoded_feature_batch = self.encoder(training_feature_batch)
        prediction_scores = self.disease_classifier(encoded_feature_batch)
        pred_tag = [1 if p > 0.5 else 0 for p in prediction_scores]
        disease_acc = accuracy_score(metadata_batch_disease.view(-1, 1), pred_tag)
        c_loss = self.disease_classifier_loss(prediction_scores, metadata_batch_disease.view(-1, 1))
        print(f"test result --> accuracy: {disease_acc}, c_loss: {c_loss.item()}")

if __name__ == "__main__":
    relative_abundance = pd.read_csv('GMrepo/filtered_relative_abundance_IBD.csv')
    metadata = pd.read_csv('Data/filtered_metadata_IBDs.csv')
    gan_cf = GAN(input_dim=relative_abundance.shape[1] - 1)
    gan_cf.train(epochs=1500, relative_abundance=relative_abundance, metadata=metadata, batch_size=64)
    
    test_relative_abundance = pd.read_csv('Data/new_test_relative_abundance.csv')
    test_metadata = pd.read_csv('Data/new_test_metadata.csv')
    gan_cf.evaluate(relative_abundance=test_relative_abundance, metadata=test_metadata, batch_size=test_metadata.shape[0])

# def objective(trial):
#     relative_abundance = pd.read_csv('Data/new_train_relative_abundance.csv')
#     metadata = pd.read_csv('Data/new_train_metadata.csv')
#     latent_dim = trial.suggest_int('latent_dim', 64, 256)
#     lr = trial.suggest_loguniform('lr', 1e-5, 1e-3)
#     dropout_rate = trial.suggest_uniform('dropout_rate', 0.1, 0.5)
#     pos_weight = trial.suggest_int('pos_weight', 1, 5)
    
#     gan_model = GAN(input_dim=relative_abundance.shape[1] - 1, latent_dim=latent_dim, lr=lr, dropout_rate=dropout_rate, pos_weight=pos_weight)
    
#     epochs = 500
    
#     gan_model.train(epochs, relative_abundance, metadata, batch_size=64)
    
#     test_relative_abundance = pd.read_csv('Data/new_test_relative_abundance.csv')
#     test_metadata = pd.read_csv('Data/new_test_metadata.csv')
    
#     accuracy = gan_model.evaluate(relative_abundance=test_relative_abundance, metadata=test_metadata, batch_size=test_metadata.shape[0])
    
#     return accuracy

# # Hyperparameter optimization with Optuna
# study = optuna.create_study(direction="maximize")
# study.optimize(objective, n_trials=50)

# # Print the best hyperparameters
# print("Best hyperparameters found: ", study.best_params)
>>>>>>> f2ca3a94
<|MERGE_RESOLUTION|>--- conflicted
+++ resolved
@@ -7,12 +7,9 @@
 import torch.optim as optim
 import torch.optim.lr_scheduler as lr_scheduler
 
-<<<<<<< HEAD
-=======
 import optuna
 
 
->>>>>>> f2ca3a94
 def one_hot(idx, num_classes):
 	"""
 	Creates a one-hot encoded vector for a given index.
@@ -52,7 +49,6 @@
 	return pd.concat([metadata, age_encoded_df], axis=1) 
 
 def create_batch(relative_abundance, metadata, batch_size, is_test=False):
-<<<<<<< HEAD
 	"""
 	Creates a balanced batch of data by sampling from the metadata and relative abundance data.
 	
@@ -115,35 +111,55 @@
 	
 	return training_feature_ctrl_batch, metadata_ctrl_batch_age, training_feature_batch, metadata_batch_disease
 
-
-
-class NonGAN(nn.Module): 
-	def __init__(self, input_dim):
-		super(NonGAN, self).__init__()
-		"""
-		Initializes the NonGAN with an encoder and a disease classifier.
-		
-		Args:
-			input_dim (int): Dimension of the input features.
-		"""
-		latent_dim = 128
-		
-		self.encoder = nn.Sequential(
-			nn.Linear(input_dim, 2048),
-			nn.ReLU(),
-			nn.BatchNorm1d(2048),
-			nn.Linear(2048, 1024),
-			nn.ReLU(),
-			nn.BatchNorm1d(1024),
-			nn.Linear(1024, 512),
-			nn.ReLU(),
-			nn.BatchNorm1d(512),
-			nn.Linear(512, 256),
-			nn.ReLU(),
-			nn.BatchNorm1d(256),
-			nn.Linear(256, latent_dim),
-			nn.ReLU()
-		)
+def correlation_coefficient_loss(y_true, y_pred):
+    """
+    Computes a custom loss function based on the correlation coefficient.
+    
+    Args:
+        y_true (array-like): Ground truth values.
+        y_pred (array-like): Predicted values.
+        
+    Returns:
+        torch.Tensor: Loss value computed as the square of the correlation coefficient.
+    """
+    y_true, y_pred = np.array(y_true, dtype=np.float32), np.array(y_pred, dtype=np.float32)
+    
+    mx, my = np.mean(y_true), np.mean(y_pred)
+    xm, ym = y_true - mx, y_pred - my
+    r_num = np.sum(xm * ym)
+    r_den = np.sqrt(np.sum(xm ** 2) * np.sum(ym ** 2)) + 1e-5
+    
+    r = r_num / r_den
+    r = np.clip(r, -1.0, 1.0)
+    
+    return torch.tensor(r ** 2, requires_grad=True)
+
+class GAN:
+    def __init__(self, input_dim, latent_dim=128, lr=0.0001, dropout_rate=0.3, pos_weight=3):
+        """
+        Initializes the GAN with an encoder, age classifier, and disease classifier.
+        
+        Args:
+            input_dim (int): Dimension of the input features.
+        """
+        latent_dim = 128
+        
+        self.encoder = nn.Sequential(
+            nn.Linear(input_dim, 2048),
+            nn.ReLU(),
+            nn.BatchNorm1d(2048),
+            nn.Linear(2048, 1024),
+            nn.ReLU(),
+            nn.BatchNorm1d(1024),
+            nn.Linear(1024, 512),
+            nn.ReLU(),
+            nn.BatchNorm1d(512),
+            nn.Linear(512, 256),
+            nn.ReLU(),
+            nn.BatchNorm1d(256),
+            nn.Linear(256, latent_dim),
+            nn.ReLU()
+        )
 
 		self.disease_classifier = nn.Sequential(
 			nn.Linear(latent_dim, 64),
@@ -163,202 +179,6 @@
 		self.optimizer = optim.Adam(list(self.encoder.parameters()) + list(self.disease_classifier.parameters()), self.lr)
 		self.scheduler = lr_scheduler.ReduceLROnPlateau(self.optimizer, mode='max', factor=0.5, patience=5)
 
-		self._initialize_weights()
-
-	def _initialize_weights(self):
-		"""
-		Initializes weights of the model using Xavier initialization.
-		"""
-		for m in self.modules():
-			if isinstance(m, nn.Linear):
-				init.xavier_uniform_(m.weight)
-				if m.bias is not None:
-					init.zeros_(m.bias)
-					
-	def train(self, epochs, relative_abundance, metadata, batch_size=64): 
-		"""
-		Trains the NonGAN model for a specified number of epochs.
-		
-		Args:
-			epochs (int): Number of training epochs.
-			relative_abundance (pd.DataFrame): DataFrame with relative abundance values.
-			metadata (pd.DataFrame): DataFrame with metadata.
-			batch_size (int): Number of samples per batch.
-		"""
-		best_acc = 0
-		early_stop_patience = 0
-		early_stop_step = 30
-		for epoch in range(epochs): 
-			training_feature_ctrl_batch, metadata_ctrl_batch_age, training_feature_batch, metadata_batch_disease = create_batch(relative_abundance, metadata, batch_size)
-			
-			self.optimizer.zero_grad()
-			encoded_feature_batch = self.encoder(training_feature_batch)
-			prediction_scores = self.disease_classifier(encoded_feature_batch)
-			c_loss = self.disease_classifier_loss(prediction_scores, metadata_batch_disease.view(-1, 1))
-			c_loss.backward()
-			pred_tag = [1 if p > 0.5 else 0 for p in prediction_scores]
-			disease_acc = accuracy_score(metadata_batch_disease.view(-1, 1), pred_tag)
-			self.optimizer.step()
-			self.scheduler.step(disease_acc)
-
-			if disease_acc > best_acc:
-				best_acc = disease_acc
-				early_stop_patience = 0
-			else:
-				early_stop_patience += 1
-				# YH: for debugging
-				# print(f"Early stopping patience: {early_stop_patience} / {early_stop_step}, learning rate: {self.optimizer.param_groups[0]['lr']}")
-
-			if early_stop_patience == early_stop_step:
-				break
-
-			print(f"Epoch {epoch + 1}/{epochs}, c_loss: {c_loss.item()}, accuracy: {disease_acc}")
-			if epoch % 100 == 99: 
-				self.evaluate(pd.read_csv('Data/new_test_relative_abundance.csv'), pd.read_csv('Data/new_test_metadata.csv'), batch_size=batch_size)
-	
-	def evaluate(self, relative_abundance, metadata, batch_size):
-		"""
-		Evaluates the trained NonGAN model on test data.
-		
-		Args:
-			relative_abundance (pd.DataFrame): DataFrame with relative abundance values.
-			metadata (pd.DataFrame): DataFrame with metadata.
-			batch_size (int): Number of samples for evaluation.
-		"""
-		training_feature_batch, metadata_batch_disease = create_batch(relative_abundance, metadata, batch_size, True)
-		encoded_feature_batch = self.encoder(training_feature_batch)
-		prediction_scores = self.disease_classifier(encoded_feature_batch)
-		pred_tag = [1 if p > 0.5 else 0 for p in prediction_scores]
-		disease_acc = accuracy_score(metadata_batch_disease.view(-1, 1), pred_tag)
-		c_loss = self.disease_classifier_loss(prediction_scores, metadata_batch_disease.view(-1, 1))
-		print(f"Test result --> accuracy: {disease_acc}, c_loss: {c_loss.item()}")
-
-if __name__ == "__main__":
-	relative_abundance = pd.read_csv('Data/new_train_relative_abundance.csv')
-	metadata = pd.read_csv('Data/new_train_metadata.csv')
-	NonGAN_cf = NonGAN(input_dim=relative_abundance.shape[1] - 1)
-	NonGAN_cf.train(epochs=1500, relative_abundance=relative_abundance, metadata=metadata, batch_size=256)
-	
-	test_relative_abundance = pd.read_csv('Data/new_test_relative_abundance.csv')
-	test_metadata = pd.read_csv('Data/new_test_metadata.csv')
-	NonGAN_cf.evaluate(relative_abundance=test_relative_abundance, metadata=test_metadata, batch_size=test_metadata.shape[0])
-=======
-    """
-    Creates a batch of data by sampling from the metadata and relative abundance data.
-    
-    Args:
-        relative_abundance (pd.DataFrame): DataFrame with relative abundance values.
-        metadata (pd.DataFrame): DataFrame with metadata.
-        batch_size (int): Number of samples per batch.
-        is_test (bool): If True, returns only test batch data without control data.
-        
-    Returns:
-        tuple: (training_feature_batch, metadata_batch_disease) for testing, or
-               (training_feature_ctrl_batch, metadata_ctrl_batch_age, training_feature_batch, metadata_batch_disease) for training.
-    """
-    metadata = preprocess_metadata(metadata)
-    proportions = metadata['disease'].value_counts(normalize=True)
-    num_samples_per_group = (proportions * batch_size).round().astype(int)
-    
-    metadata_feature_batch = metadata.groupby('disease').apply(lambda x: x.sample(n=num_samples_per_group[x.name])).reset_index(drop=True)
-    training_feature_batch = relative_abundance[relative_abundance['Unnamed: 0'].isin(metadata_feature_batch['run_id'])]
-    
-    training_feature_batch = training_feature_batch.set_index('Unnamed: 0').reindex(metadata_feature_batch['run_id']).reset_index()
-    training_feature_batch.rename(columns={'Unnamed: 0': 'run_id'}, inplace=True)
-    training_feature_batch = training_feature_batch.drop(columns=['run_id'])
-    
-    training_feature_batch = torch.tensor(training_feature_batch.values, dtype=torch.float32)
-    metadata_batch_disease = torch.tensor(metadata_feature_batch['disease_numeric'].values, dtype=torch.float32)
-    
-    if is_test:
-        return training_feature_batch, metadata_batch_disease
-    
-    ctrl_metadata = metadata[metadata['disease'] == 'D006262']
-    run_ids = ctrl_metadata['run_id']
-    ctrl_relative_abundance = relative_abundance[relative_abundance['Unnamed: 0'].isin(run_ids)]
-    
-    ctrl_idx = np.random.permutation(ctrl_metadata.index)[:batch_size]
-    training_feature_ctrl_batch = ctrl_relative_abundance.loc[ctrl_idx].rename(columns={'Unnamed: 0': 'run_id'}).drop(columns=['run_id'])
-    metadata_ctrl_batch = ctrl_metadata.loc[ctrl_idx]
-    
-    training_feature_ctrl_batch = torch.tensor(training_feature_ctrl_batch.values, dtype=torch.float32)
-    metadata_ctrl_batch_age = torch.tensor(metadata_ctrl_batch[['age_0', 'age_1', 'age_2']].values, dtype=torch.float32)
-    
-    return training_feature_ctrl_batch, metadata_ctrl_batch_age, training_feature_batch, metadata_batch_disease
-
-def correlation_coefficient_loss(y_true, y_pred):
-    """
-    Computes a custom loss function based on the correlation coefficient.
-    
-    Args:
-        y_true (array-like): Ground truth values.
-        y_pred (array-like): Predicted values.
-        
-    Returns:
-        torch.Tensor: Loss value computed as the square of the correlation coefficient.
-    """
-    y_true, y_pred = np.array(y_true, dtype=np.float32), np.array(y_pred, dtype=np.float32)
-    
-    mx, my = np.mean(y_true), np.mean(y_pred)
-    xm, ym = y_true - mx, y_pred - my
-    r_num = np.sum(xm * ym)
-    r_den = np.sqrt(np.sum(xm ** 2) * np.sum(ym ** 2)) + 1e-5
-    
-    r = r_num / r_den
-    r = np.clip(r, -1.0, 1.0)
-    
-    return torch.tensor(r ** 2, requires_grad=True)
-
-class GAN:
-    def __init__(self, input_dim, latent_dim=128, lr=0.0001, dropout_rate=0.3, pos_weight=3):
-        """
-        Initializes the GAN with an encoder, age classifier, and disease classifier.
-        
-        Args:
-            input_dim (int): Dimension of the input features.
-        """
-        latent_dim = 128
-        
-        self.encoder = nn.Sequential(
-            nn.Linear(input_dim, 2048),
-            nn.ReLU(),
-            nn.BatchNorm1d(2048),
-            nn.Linear(2048, 1024),
-            nn.ReLU(),
-            nn.BatchNorm1d(1024),
-            nn.Linear(1024, 512),
-            nn.ReLU(),
-            nn.BatchNorm1d(512),
-            nn.Linear(512, 256),
-            nn.ReLU(),
-            nn.BatchNorm1d(256),
-            nn.Linear(256, latent_dim),
-            nn.ReLU()
-        )
-
-        self.disease_classifier = nn.Sequential(
-            nn.Linear(latent_dim, 64),
-            nn.ReLU(),
-            nn.BatchNorm1d(64),
-            nn.Linear(64, 32),
-            nn.ReLU(),
-            nn.BatchNorm1d(32),
-            nn.Linear(32, 16),
-            nn.ReLU(),
-            nn.BatchNorm1d(16),
-            nn.Linear(16, 1),
-            # nn.Sigmoid()
-        )
-
-        self.disease_classifier_loss = nn.BCEWithLogitsLoss(pos_weight=torch.tensor([3]))
-        # self.disease_classifier_loss = nn.BCELoss(pos_weight=3)
-
-        self.lr = 0.001
-        self.optimizer = optim.Adam(list(self.encoder.parameters()) + list(self.disease_classifier.parameters()), self.lr)
-
-         # Initialize the scheduler
-        self.scheduler = lr_scheduler.ReduceLROnPlateau(self.optimizer, mode='max', factor=0.5, patience=5)
-
        
     def train(self, epochs, relative_abundance, metadata, batch_size=64):
         """
@@ -456,5 +276,4 @@
 # study.optimize(objective, n_trials=50)
 
 # # Print the best hyperparameters
-# print("Best hyperparameters found: ", study.best_params)
->>>>>>> f2ca3a94
+# print("Best hyperparameters found: ", study.best_params)