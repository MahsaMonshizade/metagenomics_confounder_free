--- conflicted
+++ resolved
@@ -6,11 +6,8 @@
 import torch.optim as optim
 import torch.optim.lr_scheduler as lr_scheduler
 
-<<<<<<< HEAD
-=======
 import optuna
 
->>>>>>> f2ca3a94
 def one_hot(idx, num_classes):
 	"""
 	Creates a one-hot encoded vector for a given index.
@@ -29,90 +26,6 @@
 	return one_hot_enc
 
 def preprocess_metadata(metadata):
-<<<<<<< HEAD
-	"""
-	Converts categorical metadata into numeric and one-hot encoded features.
-	
-	Args:
-		metadata (pd.DataFrame): DataFrame containing metadata with 'host_age' and 'disease' columns.
-		
-	Returns:
-		pd.DataFrame: Original metadata DataFrame with additional numeric and one-hot encoded columns.
-	"""
-	age_dict = {'Children Adolescents': 0, 'Young Adult': 1, 'Middle Aged': 2, np.nan: np.nan}
-	disease_dict = {'D006262': 0, 'D047928': 1}
-	
-	metadata['age_numeric'] = metadata['host_age'].map(age_dict)
-	metadata['disease_numeric'] = metadata['disease'].map(disease_dict)
-	
-	age_encoded = np.array([one_hot(idx, len(age_dict) - 1) for idx in metadata['age_numeric']])
-	age_encoded_df = pd.DataFrame(age_encoded, columns=[f'age_{i}' for i in range(len(age_dict) - 1)])
-	
-	return pd.concat([metadata, age_encoded_df], axis=1)
-
-def create_batch(relative_abundance, metadata, batch_size, is_test=False): 
-	"""
-	Creates a balanced batch of data by sampling from the metadata and relative abundance data.
-	
-	Args:
-		relative_abundance (pd.DataFrame): DataFrame with relative abundance values.
-		metadata (pd.DataFrame): DataFrame with metadata.
-		batch_size (int): Number of samples per batch.
-		is_test (bool): If True, returns only test batch data without control data.
-		
-	Returns:
-		tuple: (training_feature_batch, metadata_batch_disease) for testing, or
-			   (training_feature_ctrl_batch, metadata_ctrl_batch_age, training_feature_batch, metadata_batch_disease) for training.
-	"""
-	metadata = preprocess_metadata(metadata)
-
-	# YH: modify the sampling ================================================
-	# Get unique diseases
-	unique_diseases = metadata['disease'].unique()
-	
-	# Ensure the batch size is divisible by the number of classes
-	if batch_size % len(unique_diseases) != 0:
-		raise ValueError("Batch size must be divisible by the number of classes.")
-
-	samples_per_class = batch_size // len(unique_diseases)
-	
-	# Sample the data to ensure each class is represented equally
-	sampled_metadata = pd.concat([
-		metadata[metadata['disease'] == disease].sample(n=samples_per_class, replace=True)
-		for disease in unique_diseases
-	]).reset_index(drop=True)
-	# ========================================================================
-
-	# Create training feature batch based on sampled metadata
-	training_feature_batch = relative_abundance[
-		relative_abundance['Unnamed: 0'].isin(sampled_metadata['run_id'])
-	]
-	training_feature_batch = training_feature_batch.set_index('Unnamed: 0').reindex(
-		sampled_metadata['run_id']
-	).reset_index()
-	training_feature_batch.rename(columns={'Unnamed: 0': 'run_id'}, inplace=True)
-	training_feature_batch = training_feature_batch.drop(columns=['run_id'])
-
-	training_feature_batch = torch.tensor(training_feature_batch.values, dtype=torch.float32)
-	metadata_batch_disease = torch.tensor(sampled_metadata['disease_numeric'].values, dtype=torch.float32)
-
-	if is_test:
-		return training_feature_batch, metadata_batch_disease
-	
-	# Sample control data for training
-	ctrl_metadata = metadata[metadata['disease'] == 'D006262']
-	run_ids = ctrl_metadata['run_id']
-	ctrl_relative_abundance = relative_abundance[relative_abundance['Unnamed: 0'].isin(run_ids)]
-	
-	ctrl_idx = np.random.permutation(ctrl_metadata.index)[:batch_size]
-	training_feature_ctrl_batch = ctrl_relative_abundance.loc[ctrl_idx].rename(columns={'Unnamed: 0': 'run_id'}).drop(columns=['run_id'])
-	metadata_ctrl_batch = ctrl_metadata.loc[ctrl_idx]
-	
-	training_feature_ctrl_batch = torch.tensor(training_feature_ctrl_batch.values, dtype=torch.float32)
-	metadata_ctrl_batch_age = torch.tensor(metadata_ctrl_batch[['age_0', 'age_1', 'age_2']].values, dtype=torch.float32)
-	
-	return training_feature_ctrl_batch, metadata_ctrl_batch_age, training_feature_batch, metadata_batch_disease
-=======
     """
     Converts categorical metadata into numeric and one-hot encoded features.
     
@@ -176,7 +89,6 @@
     metadata_ctrl_batch_age = torch.tensor(metadata_ctrl_batch['host_age'].values, dtype=torch.float32)
     
     return training_feature_ctrl_batch, metadata_ctrl_batch_age, training_feature_batch, metadata_batch_disease
->>>>>>> f2ca3a94
 
 def correlation_coefficient_loss(y_true, y_pred):
 	"""
@@ -201,108 +113,6 @@
 	
 	return torch.tensor(r ** 2, requires_grad=True)
 
-class GAN(nn.Module): 
-	def __init__(self, input_dim):
-		super(GAN, self).__init__()
-		"""
-		Initializes the classifier with an encoder, age classifier, and disease classifier.
-		
-		Args:
-			input_dim (int): Dimension of the input features.
-		"""
-		latent_dim = 128
-		
-		self.encoder = nn.Sequential(
-			nn.Linear(input_dim, 2048),
-			nn.ReLU(),
-			nn.BatchNorm1d(2048),
-			nn.Linear(2048, 1024),
-			nn.ReLU(),
-			nn.BatchNorm1d(1024),
-			nn.Linear(1024, 512),
-			nn.ReLU(),
-			nn.BatchNorm1d(512),
-			nn.Linear(512, 256),
-			nn.ReLU(),
-			nn.BatchNorm1d(256),
-			nn.Linear(256, latent_dim),
-			nn.ReLU()
-		)
-
-		self.age_classifier = nn.Sequential(
-			nn.Linear(latent_dim, 64),
-			nn.ReLU(),
-			nn.BatchNorm1d(64),
-			nn.Linear(64, 32),
-			nn.ReLU(),
-			nn.BatchNorm1d(32),
-			nn.Linear(32, 16),
-			nn.ReLU(),
-			nn.BatchNorm1d(16),
-			nn.Linear(16, 3)
-		)
-		self.age_classifier_loss = nn.CrossEntropyLoss()
-
-<<<<<<< HEAD
-		self.disease_classifier = nn.Sequential(
-			nn.Linear(latent_dim, 64),
-			nn.ReLU(),
-			nn.BatchNorm1d(64),
-			nn.Linear(64, 32),
-			nn.ReLU(),
-			nn.BatchNorm1d(32),
-			nn.Linear(32, 16),
-			nn.ReLU(),
-			nn.BatchNorm1d(16),
-			nn.Linear(16, 1)
-		)
-
-		self.disease_classifier_loss = nn.BCEWithLogitsLoss(pos_weight=torch.tensor([3]))
-
-		self.lr = 0.0001 
-		self.lr_distiller = 0.0001
-		self.lr_classification_age = 0.0001
-
-		self.optimizer = optim.Adam(list(self.encoder.parameters()) + list(self.disease_classifier.parameters()), self.lr)
-		self.optimizer_distiller = optim.Adam(self.encoder.parameters(), self.lr_distiller)
-		self.optimizer_classification_age = optim.Adam(self.age_classifier.parameters(), self.lr_classification_age)
-
-		self.scheduler = lr_scheduler.ReduceLROnPlateau(self.optimizer, mode='max', factor=0.5, patience=5)
-		self.scheduler_distiller = lr_scheduler.ReduceLROnPlateau(self.optimizer_distiller, mode='min', factor=0.5, patience=5)
-		self.scheduler_classification_age = lr_scheduler.ReduceLROnPlateau(self.optimizer_classification_age, mode='min', factor=0.5, patience=5)
-
-	def train(self, epochs, relative_abundance, metadata, batch_size=64):
-		"""
-		Trains the model for a specified number of epochs.
-		
-		Args:
-			epochs (int): Number of training epochs.
-			relative_abundance (pd.DataFrame): DataFrame with relative abundance values.
-			metadata (pd.DataFrame): DataFrame with metadata.
-			batch_size (int): Number of samples per batch.
-		"""
-		best_acc = 0
-		early_stop_step = 30
-		early_stop_patience = 0
-		
-		for epoch in range(epochs):
-			training_feature_ctrl_batch, metadata_ctrl_batch_age, training_feature_batch, metadata_batch_disease = create_batch(relative_abundance, metadata, batch_size)
-
-			# Train age classifier
-			self.optimizer_classification_age.zero_grad()
-			for param in self.encoder.parameters():
-				param.requires_grad = False
-
-			encoded_feature_ctrl_batch = self.encoder(training_feature_ctrl_batch)
-			age_prediction = self.age_classifier(encoded_feature_ctrl_batch)
-			r_loss = self.age_classifier_loss(age_prediction, metadata_ctrl_batch_age)
-			r_loss.backward()
-			self.optimizer_classification_age.step()
-			self.scheduler_classification_age.step(r_loss)
-
-			for param in self.encoder.parameters():
-				param.requires_grad = True
-=======
 # adversial loss for mse
 def inv_mse(y_true, y_pred):
     # Ensure y_true and y_pred are NumPy arrays
@@ -409,23 +219,23 @@
             # print(metadata_ctrl_batch_agev.shape)
             r_loss.backward()
             self.optimizer_regressor_age.step()
->>>>>>> f2ca3a94
-
-			# Train distiller
-			self.optimizer_distiller.zero_grad()
-			for param in self.age_classifier.parameters():
-				param.requires_grad = False
-
-<<<<<<< HEAD
-			encoder_features = self.encoder(training_feature_ctrl_batch)
-			predicted_age = self.age_classifier(encoder_features)
-			g_loss = correlation_coefficient_loss(metadata_ctrl_batch_age, predicted_age.detach())
-			g_loss.backward()
-			self.optimizer_distiller.step()
-			self.scheduler_distiller.step(g_loss)
-
-			for param in self.age_classifier.parameters():
+
+			for param in self.encoder.parameters():
 				param.requires_grad = True
+
+            # Train distiller
+            self.optimizer_distiller.zero_grad()
+            for param in self.age_regressor_loss.parameters():
+                param.requires_grad = False
+
+            encoder_features = self.encoder(training_feature_ctrl_batch)
+            predicted_age = self.age_regressor(encoder_features)
+            g_loss = inv_mse(metadata_ctrl_batch_age, predicted_age.detach())
+            g_loss.backward()
+            self.optimizer_distiller.step()
+
+            for param in self.age_regressor.parameters():
+                param.requires_grad = True
 
 			# Train encoder & classifier
 			self.optimizer.zero_grad()
@@ -437,41 +247,7 @@
 			disease_acc = accuracy_score(metadata_batch_disease.view(-1, 1).numpy(), pred_tag)
 			self.optimizer.step()
 			self.scheduler.step(disease_acc) # ReduceLROnPlateau
-=======
-            # Train distiller
-            self.optimizer_distiller.zero_grad()
-            for param in self.age_regressor_loss.parameters():
-                param.requires_grad = False
-
-            encoder_features = self.encoder(training_feature_ctrl_batch)
-            predicted_age = self.age_regressor(encoder_features)
-            g_loss = inv_mse(metadata_ctrl_batch_age, predicted_age.detach())
-            g_loss.backward()
-            self.optimizer_distiller.step()
-
-            for param in self.age_regressor.parameters():
-                param.requires_grad = True
->>>>>>> f2ca3a94
-
-			if disease_acc > best_acc:
-				best_acc = disease_acc
-				early_stop_patience = 0
-			else: 
-				early_stop_patience += 1
-				# YH: for debugging
-				# print(f"Early stopping patience: {early_stop_patience} / {early_stop_step}, learning rate: {self.optimizer.param_groups[0]['lr']}")
-
-<<<<<<< HEAD
-			if early_stop_patience == early_stop_step: 
-				break
-
-			print(f"Epoch {epoch + 1}/{epochs}, r_loss: {r_loss.item()}, g_loss: {g_loss.item()}, c_loss: {c_loss.item()}, disease_acc: {disease_acc}")
-
-			if epoch % 100 == 99: 
-				test_relative_abundance = pd.read_csv('Data/new_test_relative_abundance.csv')
-				test_metadata = pd.read_csv('Data/new_test_metadata.csv')
-				self.evaluate(relative_abundance=test_relative_abundance, metadata=test_metadata, batch_size=test_metadata.shape[0])
-=======
+
             if disease_acc>best_acc:
                 best_acc = disease_acc
                 early_stop_patience = 0
@@ -486,7 +262,6 @@
                 test_relative_abundance = pd.read_csv('GMrepo_data/test_relative_abundance_IBD.csv')
                 test_metadata = pd.read_csv('GMrepo_data/test_metadata_IBD.csv')
                 self.evaluate(relative_abundance=test_relative_abundance, metadata=test_metadata, batch_size=test_metadata.shape[0])
->>>>>>> f2ca3a94
 
 	def evaluate(self, relative_abundance, metadata, batch_size):
 		"""
@@ -506,16 +281,6 @@
 		print(f"Test result --> Accuracy: {disease_acc}, c_loss: {c_loss.item()}")
 
 if __name__ == "__main__":
-<<<<<<< HEAD
-	relative_abundance = pd.read_csv('Data/new_train_relative_abundance.csv')
-	metadata = pd.read_csv('Data/new_train_metadata.csv')
-	classifier = GAN(input_dim=relative_abundance.shape[1] - 1)
-	classifier.train(epochs=1500, relative_abundance=relative_abundance, metadata=metadata, batch_size=256)
-	
-	test_relative_abundance = pd.read_csv('Data/new_test_relative_abundance.csv')
-	test_metadata = pd.read_csv('Data/new_test_metadata.csv')
-	classifier.evaluate(relative_abundance=test_relative_abundance, metadata=test_metadata, batch_size=test_metadata.shape[0])
-=======
     relative_abundance = pd.read_csv('GMrepo_data/train_relative_abundance_IBD.csv')
     metadata = pd.read_csv('GMrepo_data/train_metadata_IBD.csv')
     gan_cf = GAN(input_dim=relative_abundance.shape[1] - 1)
@@ -552,5 +317,4 @@
 # study.optimize(objective, n_trials=50)
 
 # # Print the best hyperparameters
-# print("Best hyperparameters found: ", study.best_params)
->>>>>>> f2ca3a94
+# print("Best hyperparameters found: ", study.best_params)