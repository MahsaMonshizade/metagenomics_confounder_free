conda :

```
conda create --name confounder_free python=3.8
conda activate confounder_free
conda install pytorch torchvision torchaudio pytorch-cuda=12.4 -c pytorch -c nvidia
<<<<<<< HEAD
conda install pandas numpy scikit-learn tqdm
conda install matplotlib seaborn 
=======
conda install pandas numpy scikit-learn
conda install conda-forge::tqdm
conda install -c conda-forge matplotlib
conda install anaconda::seaborn
conda install conda-forge::optuna
>>>>>>> f2ca3a94
```

# Addressing Confounder Effects in Microbiome Studies

<<<<<<< HEAD
I use weighted bce loss for imbalance data but it just made the results worse. 

*YH: Now the models converge, but the hyperparameters, especially the learning rate of each training process, still need careful refinement. I did the following: (1) corrected the sampling to balance the dataset in diseases; (2) implemented weight initialization functions for both models; (3) adjusted the learning rate and added a scheduler for each optimizer. Please ensure there is no data leakage between the training and test sets.* 

train: 

```bash
python baseline.py

python confounder_free.py
```
=======
## Overview

Confounding variables can obscure the true relationships in microbiome research. This project focuses on:
>>>>>>> f2ca3a94

## Objectives

1. **Enhancing Model Generalizability:** Improve model robustness to ensure it works well across different datasets with varying metadata.
   
2. **Identifying True Biomarkers:** Discover true biomarkers that affect host phenotypes without confounding influences.

## Goals

Our aim is to improve the accuracy and reliability of microbiome studies by effectively handling confounder effects.



For now please run baseline2 both for train_v2 and train v3 version (train v2 is imbalanced labels and v3 is balance labels )

## To-Do List

- [ ] Find projects for train and test dataset that has different distribution for metadata (e.g. gender), and focus on bindary classification

--> I tried to get the samples for gut microbiome from Mbodysample database; Large intestine, Small intestine and stomache; But it's not good because there is no phenotype that exists in 2 different projects and mostly just gender was available

--> GMrepo relativeve abundance info: #please note the abundance statistics, i.e. mean, median and sd were calculated in samples in which the corresponding taxons were detected.
#please consult our web site for more details.

https://evolgeniusteam.github.io/gmrepodocumentation/usage/downloaddatafromgmrepo/

- [ ] follow the toy example visualization

- [ ] See if you can have few metadata at the same time for confounders

- [ ] Use more metrics for training and evaluation such as accuracy

- [ ] make sure baseline has the same optimizer, architecture and etc as confounder_free model

- [ ] we could use the new architecture of neural networks (KAN): https://arxiv.org/abs/2404.19756 [optional]

- [ ] they fixed the database and I have access to the database again. I can download the data and do the preprocessing from the begining [https://mbodymap.microbiome.cloud/#/health&diseases]

random question: Ask Yuhui how she made awsome repo and ask Yuzhen if she thinks it's a good idea to do that for metagenomics





<|MERGE_RESOLUTION|>--- conflicted
+++ resolved
@@ -4,37 +4,18 @@
 conda create --name confounder_free python=3.8
 conda activate confounder_free
 conda install pytorch torchvision torchaudio pytorch-cuda=12.4 -c pytorch -c nvidia
-<<<<<<< HEAD
-conda install pandas numpy scikit-learn tqdm
-conda install matplotlib seaborn 
-=======
 conda install pandas numpy scikit-learn
 conda install conda-forge::tqdm
 conda install -c conda-forge matplotlib
 conda install anaconda::seaborn
 conda install conda-forge::optuna
->>>>>>> f2ca3a94
 ```
 
 # Addressing Confounder Effects in Microbiome Studies
 
-<<<<<<< HEAD
-I use weighted bce loss for imbalance data but it just made the results worse. 
-
-*YH: Now the models converge, but the hyperparameters, especially the learning rate of each training process, still need careful refinement. I did the following: (1) corrected the sampling to balance the dataset in diseases; (2) implemented weight initialization functions for both models; (3) adjusted the learning rate and added a scheduler for each optimizer. Please ensure there is no data leakage between the training and test sets.* 
-
-train: 
-
-```bash
-python baseline.py
-
-python confounder_free.py
-```
-=======
 ## Overview
 
 Confounding variables can obscure the true relationships in microbiome research. This project focuses on:
->>>>>>> f2ca3a94
 
 ## Objectives
 
